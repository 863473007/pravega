/**
 * Licensed to the Apache Software Foundation (ASF) under one
 * or more contributor license agreements.  See the NOTICE file
 * distributed with this work for additional information
 * regarding copyright ownership.  The ASF licenses this file
 * to you under the Apache License, Version 2.0 (the
 * "License"); you may not use this file except in compliance
 * with the License.  You may obtain a copy of the License at
 * <p>
 * http://www.apache.org/licenses/LICENSE-2.0
 * <p>
 * Unless required by applicable law or agreed to in writing, software
 * distributed under the License is distributed on an "AS IS" BASIS,
 * WITHOUT WARRANTIES OR CONDITIONS OF ANY KIND, either express or implied.
 * See the License for the specific language governing permissions and
 * limitations under the License.
 */
package com.emc.pravega.controller.store.stream;

import lombok.Data;

import java.util.Collections;
import java.util.List;
import java.util.Map;

/**
 * List of segments from where a consumer can start reading, or a producer can start producing to.
 * For each segment, SegmentFutures also lists all the segments that can be read from (produced to) after
 * that segment is completely read (sealed).
 */
@Data
public class SegmentFutures {
    // current segments to read from or write to
    private final List<Integer> current;

<<<<<<< HEAD
    // future segments to read from or write to when curent segment is completely read (consumer) or sealed (producer)
    private final Map<Integer, Integer> futures;
=======
    // future segments to read from or write to when current segment is completely read (consumer) or sealed (producer)
    private Map<Integer, Integer> futures;
>>>>>>> 09018176

    public SegmentFutures(List<Integer> current, Map<Integer, Integer> futures) {
        this.current = Collections.unmodifiableList(current);
        this.futures = Collections.unmodifiableMap(futures);
    }
}<|MERGE_RESOLUTION|>--- conflicted
+++ resolved
@@ -33,13 +33,8 @@
     // current segments to read from or write to
     private final List<Integer> current;
 
-<<<<<<< HEAD
-    // future segments to read from or write to when curent segment is completely read (consumer) or sealed (producer)
+    // future segments to read from or write to when current segment is completely read (consumer) or sealed (producer)
     private final Map<Integer, Integer> futures;
-=======
-    // future segments to read from or write to when current segment is completely read (consumer) or sealed (producer)
-    private Map<Integer, Integer> futures;
->>>>>>> 09018176
 
     public SegmentFutures(List<Integer> current, Map<Integer, Integer> futures) {
         this.current = Collections.unmodifiableList(current);
